{-# LANGUAGE BangPatterns #-}
{-# LANGUAGE CPP #-}
{-# LANGUAGE DeriveFunctor #-}
{-# LANGUAGE FlexibleContexts #-}
{-# LANGUAGE MagicHash #-}
{-# LANGUAGE RankNTypes #-}
{-# LANGUAGE ScopedTypeVariables #-}

{-# OPTIONS_GHC -Wall #-}

{-|

This library provides lists of properties that should hold for common typeclasses.
All of these take a 'Proxy' argument that is used to nail down the type for which
the typeclass dictionaries should be tested. For example, at GHCi:

>>> lawsCheck (monoidLaws (Proxy :: Proxy Ordering))
Monoid: Associative +++ OK, passed 100 tests.
Monoid: Left Identity +++ OK, passed 100 tests.
Monoid: Right Identity +++ OK, passed 100 tests.

Assuming that the 'Arbitrary' instance for 'Ordering' is good, we now
have confidence that the 'Monoid' instance for 'Ordering' satisfies
the monoid laws. We can check multiple typeclasses with:

>>> foldMap (lawsCheck . ($ (Proxy :: Proxy Word))) [jsonLaws,showReadLaws]
ToJSON/FromJSON: Encoding Equals Value +++ OK, passed 100 tests.
ToJSON/FromJSON: Partial Isomorphism +++ OK, passed 100 tests.
Show/Read: Partial Isomorphism +++ OK, passed 100 tests.

-}
module Test.QuickCheck.Classes
  ( -- * Running
    lawsCheck
  , lawsCheckMany
    -- * Properties
    -- ** Ground Types
  , semigroupLaws
  , monoidLaws
  , commutativeMonoidLaws
  , eqLaws
  , ordLaws
  , showReadLaws
  , jsonLaws
  , isListLaws
  , primLaws
  , storableLaws
  , integralLaws
  , bitsLaws
#if MIN_VERSION_QuickCheck(2,10,0)
    -- ** Higher-Kinded Types
  , functorLaws
  , applicativeLaws
  , monadLaws
  , foldableLaws
#endif
    -- * Types
  , Laws(..)
  ) where

<<<<<<< HEAD
import Test.QuickCheck hiding ((.&.))
import Test.QuickCheck.Monadic (monadicIO)
import Test.QuickCheck.Property (Property(..))
=======
import Control.Applicative (liftA2)
import Control.Monad.ST
import Data.Aeson (FromJSON(..),ToJSON(..))
import Data.Foldable (foldMap)
>>>>>>> 421cb581
import Data.Primitive hiding (sizeOf,newArray,copyArray)
import Data.Primitive.Addr (Addr(..))
import Data.Primitive.PrimArray
import Data.Proxy
import Data.Semigroup (Semigroup)
import GHC.Exts (IsList(fromList,toList,fromListN),Item)
import GHC.Ptr (Ptr(..))
import Foreign.Marshal.Alloc
import Foreign.Marshal.Array
import Foreign.Storable
import System.IO.Unsafe
import Test.QuickCheck
import Test.QuickCheck.Property (Property(..))
import Text.Read (readMaybe)
<<<<<<< HEAD
import Data.Aeson (FromJSON(..),ToJSON(..))
import Data.Functor.Classes
import Control.Applicative
import Data.Foldable (foldlM,fold,foldMap,foldl',foldr')
import Control.Exception (ErrorCall,evaluate,try)
import Control.Monad.Trans.Class (lift)
import Data.Bits
import qualified Data.Foldable as F
=======
>>>>>>> 421cb581
import qualified Data.Aeson as AE
import qualified Data.Primitive as P
import qualified Data.Semigroup as SG
import qualified GHC.OldList as L
import qualified Data.Set as S

#if MIN_VERSION_QuickCheck(2,10,0)
import Test.QuickCheck.Arbitrary (Arbitrary1(..))
#endif

-- | A set of laws associated with a typeclass.
data Laws = Laws
  { lawsTypeclass :: String
    -- ^ Name of the typeclass whose laws are tested
  , lawsProperties :: [(String,Property)]
    -- ^ Pairs of law name and property
  }

-- | A convenience function for working testing properties in GHCi.
--   See the test suite of this library for an example of how to
--   integrate multiple properties into larger test suite.
lawsCheck :: Laws -> IO ()
lawsCheck (Laws className properties) = do
  flip foldMapA properties $ \(name,p) -> do
    putStr (className ++ ": " ++ name ++ " ")
    quickCheck p

-- | A convenience function for checking multiple typeclass instances
--   of multiple types.
lawsCheckMany ::
     [(String,[Laws])] -- ^ Element is type name paired with typeclass laws
  -> IO ()
lawsCheckMany xs = do
  putStrLn "Testing properties for common typeclasses"
  r <- flip foldMapA xs $ \(typeName,laws) -> do
    putStrLn $ "------------"
    putStrLn $ "-- " ++ typeName
    putStrLn $ "------------"
    flip foldMapA laws $ \(Laws typeClassName properties) -> do
      flip foldMapA properties $ \(name,p) -> do
        putStr (typeClassName ++ ": " ++ name ++ " ")
        r <- quickCheckResult p
        return $ case r of
          Success _ _ _ -> Good
          _ -> Bad
  putStrLn ""
  case r of
    Good -> putStrLn "All tests succeeded"
    Bad -> putStrLn "One or more tests failed"

data Status = Bad | Good

instance Monoid Status where
  mempty = Good
  mappend Good x = x
  mappend Bad _ = Bad

newtype Ap f a = Ap { getAp :: f a }

instance (Applicative f, Monoid a) => Monoid (Ap f a) where
  {-# INLINE mempty #-}
  mempty = Ap $ pure mempty
  {-# INLINE mappend #-}
  mappend (Ap x) (Ap y) = Ap $ liftA2 mappend x y

foldMapA :: (Foldable t, Monoid m, Applicative f) => (a -> f m) -> t a -> f m
foldMapA f = getAp . foldMap (Ap . f)

-- | Tests the following properties:
--
-- [/Partial Isomorphism/]
--   @decode . encode ≡ Just@
-- [/Encoding Equals Value/]
--   @decode . encode ≡ Just . toJSON@
--
-- Note that in the second propertiy, the type of decode is @ByteString -> Value@,
-- not @ByteString -> a@
jsonLaws :: (ToJSON a, FromJSON a, Show a, Arbitrary a, Eq a) => Proxy a -> Laws
jsonLaws p = Laws "ToJSON/FromJSON"
  [ ("Partial Isomorphism", jsonEncodingPartialIsomorphism p)
  , ("Encoding Equals Value", jsonEncodingEqualsValue p)
  ]

-- | Tests the following properties:
--
-- [/Partial Isomorphism/]
--   @fromList . toList ≡ id@
-- [/Length Preservation/]
--   @fromList xs ≡ fromListN (length xs) xs@
isListLaws :: (IsList a, Show a, Show (Item a), Arbitrary a, Arbitrary (Item a), Eq a) => Proxy a -> Laws
isListLaws p = Laws "IsList"
  [ ("Partial Isomorphism", isListPartialIsomorphism p)
  , ("Length Preservation", isListLengthPreservation p)
  ]

showReadLaws :: (Show a, Read a, Eq a, Arbitrary a) => Proxy a -> Laws
showReadLaws p = Laws "Show/Read"
  [ ("Partial Isomorphism", showReadPartialIsomorphism p)
  ]

-- | Tests the following properties:
--
-- [/Associative/]
--   @a <> (b <> c) ≡ (a <> b) <> c@
semigroupLaws :: (Semigroup a, Eq a, Arbitrary a, Show a) => Proxy a -> Laws
semigroupLaws p = Laws "Semigroup"
  [ ("Associative", semigroupAssociative p)
  ]

-- | Tests the following properties:
--
-- [/Transitive/]
--   @a == b ∧ b == c ⇒ a == c@
-- [/Symmetric/]
--   @a == b ⇒ b == a@
-- [/Reflexive/]
--   @a == a@
--
-- Some of these properties involve implication. In the case that
-- the left hand side of the implication arrow does not hold, we
-- do not retry. Consequently, these properties only end up being
-- useful when the data type has a small number of inhabitants.
eqLaws :: (Eq a, Arbitrary a, Show a) => Proxy a -> Laws
eqLaws p = Laws "Eq"
  [ ("Transitive", eqTransitive p)
  , ("Symmetric", eqSymmetric p)
  , ("Reflexive", eqReflexive p)
  ]

-- | Tests the following properties:
--
-- [/Transitive/]
--   @a ≤ b ∧ b ≤ c ⇒ a ≤ c@
-- [/Comparable/]
--   @a ≤ b ∨ a > b@
ordLaws :: (Ord a, Arbitrary a, Show a) => Proxy a -> Laws
ordLaws p = Laws "Ord"
  [ ("Transitive", ordTransitive p)
  , ("Comparable", ordComparable p)
  ]

-- | Tests the following properties:
--
-- [/Associative/]
--   @mappend a (mappend b c) ≡ mappend (mappend a b) c@
-- [/Left Identity/]
--   @mappend mempty a ≡ a@
-- [/Right Identity/]
--   @mappend a mempty ≡ a@
monoidLaws :: (Monoid a, Eq a, Arbitrary a, Show a) => Proxy a -> Laws
monoidLaws p = Laws "Monoid"
  [ ("Associative", monoidAssociative p)
  , ("Left Identity", monoidLeftIdentity p)
  , ("Right Identity", monoidRightIdentity p)
  ]

-- | Tests everything from 'monoidProps' plus the following:
--
-- [/Commutative/]
--   @mappend a b ≡ mappend b a@
commutativeMonoidLaws :: (Monoid a, Eq a, Arbitrary a, Show a) => Proxy a -> Laws
commutativeMonoidLaws p = Laws "Commutative Monoid" $ lawsProperties (monoidLaws p) ++
  [ ("Commutative", monoidCommutative p)
  ]

-- | Tests the following properties:
--
-- [/Quotient Remainder/]
--   @(quot x y) * y + (rem x y) ≡ x@
-- [/Division Modulus/]
--   @(div x y) * y + (mod x y) ≡ x@
-- [/Integer Roundtrip/]
--   @fromInteger (toInteger x) ≡ x@
integralLaws :: (Integral a, Arbitrary a, Show a) => Proxy a -> Laws
integralLaws p = Laws "Monoid"
  [ ("Quotient Remainder", integralQuotientRemainder p)
  , ("Division Modulus", integralDivisionModulus p)
  , ("Integer Roundtrip", integralIntegerRoundtrip p)
  ]

-- | Tests the following properties:
--
-- [/Conjunction Idempotence/]
--   @n .&. n ≡ n@
-- [/Disjunction Idempotence/]
--   @n .|. n ≡ n@
-- [/Double Complement/]
--   @complement (complement n) ≡ n@
-- [/Set Bit/]
--   @setBit n i ≡ n .|. bit i@
-- [/Clear Bit/]
--   @clearBit n i ≡ n .&. complement (bit i)@
-- [/Complement Bit/]
--   @complementBit n i ≡ xor n (bit i)@
-- [/Clear Zero/]
--   @clearBit zeroBits i ≡ zeroBits@
-- [/Set Zero/]
--   @setBit zeroBits i ≡ bit i@
-- [/Test Zero/]
--   @testBit zeroBits i ≡ False@
-- [/Pop Zero/]
--   @popCount zeroBits ≡ 0@
--
-- All of the useful instances of the 'Bits' typeclass
-- also have 'FiniteBits' instances, so these property
-- tests actually require that instance as well.
bitsLaws :: (FiniteBits a, Arbitrary a, Show a) => Proxy a -> Laws
bitsLaws p = Laws "Bits"
  [ ("Conjunction Idempotence", bitsConjunctionIdempotence p)
  , ("Disjunction Idempotence", bitsDisjunctionIdempotence p)
  , ("Double Complement", bitsDoubleComplement p)
  , ("Set Bit", bitsSetBit p)
  , ("Clear Bit", bitsClearBit p)
  , ("Complement Bit", bitsComplementBit p)
  , ("Clear Zero", bitsClearZero p)
  , ("Set Zero", bitsSetZero p)
  , ("Test Zero", bitsTestZero p)
  , ("Pop Zero", bitsPopZero p)
  ]

-- | Test that a 'Prim' instance obey the several laws.
primLaws :: (Prim a, Eq a, Arbitrary a, Show a) => Proxy a -> Laws
primLaws p = Laws "Prim"
  [ ("ByteArray Set-Get (you get back what you put in)", primSetGetByteArray p)
  , ("ByteArray Get-Set (putting back what you got out has no effect)", primGetSetByteArray p)
  , ("ByteArray Set-Set (setting twice is same as setting once)", primSetSetByteArray p)
  , ("ByteArray List Conversion Roundtrips", primListByteArray p)
  , ("Addr Set-Get (you get back what you put in)", primSetGetAddr p)
  , ("Addr Get-Set (putting back what you got out has no effect)", primGetSetAddr p)
  , ("Addr List Conversion Roundtrips", primListAddr p)
  ]

storableLaws :: (Storable a, Eq a, Arbitrary a, Show a) => Proxy a -> Laws
storableLaws p = Laws "Storable"
  [ ("Set-Get (you get back what you put in)", storableSetGet p)
  , ("Get-Set (putting back what you got out has no effect)", storableGetSet p)
  , ("List Conversion Roundtrips", storableList p)
  ]

isListPartialIsomorphism :: forall a. (IsList a, Show a, Arbitrary a, Eq a) => Proxy a -> Property
isListPartialIsomorphism _ = myForAllShrink False (const True)
  (\(a :: a) -> ["a = " ++ show a])
  "fromList (toList a)"
  (\a -> fromList (toList a))
  "a"
  (\a -> a)

isListLengthPreservation :: forall a. (IsList a, Show (Item a), Arbitrary (Item a), Eq a) => Proxy a -> Property
isListLengthPreservation _ = property $ \(xs :: [Item a]) ->
  (fromList xs :: a) == fromListN (length xs) xs

showReadPartialIsomorphism :: forall a. (Show a, Read a, Arbitrary a, Eq a) => Proxy a -> Property
showReadPartialIsomorphism _ = property $ \(a :: a) ->
  readMaybe (show a) == Just a

-- TODO: improve the quality of the error message if
-- something does not pass this test.
jsonEncodingEqualsValue :: forall a. (ToJSON a, Show a, Arbitrary a) => Proxy a -> Property
jsonEncodingEqualsValue _ = property $ \(a :: a) ->
  case AE.decode (AE.encode a) of
    Nothing -> False
    Just (v :: AE.Value) -> v == toJSON a

jsonEncodingPartialIsomorphism :: forall a. (ToJSON a, FromJSON a, Show a, Eq a, Arbitrary a) => Proxy a -> Property
jsonEncodingPartialIsomorphism _ = property $ \(a :: a) ->
  AE.decode (AE.encode a) == Just a

eqTransitive :: forall a. (Show a, Eq a, Arbitrary a) => Proxy a -> Property
eqTransitive _ = property $ \(a :: a) b c -> case a == b of
  True -> case b == c of
    True -> a == c
    False -> a /= c
  False -> case b == c of
    True -> a /= c
    False -> True

-- Technically, this tests something a little stronger than it is supposed to.
-- But that should be alright since this additional strength is implied by
-- the rest of the Ord laws.
ordTransitive :: forall a. (Show a, Ord a, Arbitrary a) => Proxy a -> Property
ordTransitive _ = property $ \(a :: a) b c -> case (compare a b, compare b c) of
  (LT,LT) -> a < c
  (LT,EQ) -> a < c
  (LT,GT) -> True
  (EQ,LT) -> a < c
  (EQ,EQ) -> a == c
  (EQ,GT) -> a > c
  (GT,LT) -> True
  (GT,EQ) -> a > c
  (GT,GT) -> a > c

ordComparable :: forall a. (Show a, Ord a, Arbitrary a) => Proxy a -> Property
ordComparable _ = property $ \(a :: a) b -> a > b || b >= a

eqSymmetric :: forall a. (Show a, Eq a, Arbitrary a) => Proxy a -> Property
eqSymmetric _ = property $ \(a :: a) b -> case a == b of
  True -> b == a
  False -> b /= a

eqReflexive :: forall a. (Show a, Eq a, Arbitrary a) => Proxy a -> Property
eqReflexive _ = property $ \(a :: a) -> a == a

semigroupAssociative :: forall a. (Semigroup a, Eq a, Arbitrary a, Show a) => Proxy a -> Property
semigroupAssociative _ = property $ \(a :: a) b c -> a SG.<> (b SG.<> c) == (a SG.<> b) SG.<> c

monoidAssociative :: forall a. (Monoid a, Eq a, Arbitrary a, Show a) => Proxy a -> Property
monoidAssociative _ = myForAllShrink True (const True)
  (\(a :: a,b,c) -> ["a = " ++ show a, "b = " ++ show b, "c = " ++ show c])
  "mappend a (mappend b c)"
  (\(a,b,c) -> mappend a (mappend b c))
  "mappend (mappend a b) c"
  (\(a,b,c) -> mappend (mappend a b) c)

monoidLeftIdentity :: forall a. (Monoid a, Eq a, Arbitrary a, Show a) => Proxy a -> Property
monoidLeftIdentity _ = myForAllShrink False (const True)
  (\(a :: a) -> ["a = " ++ show a])
  "mappend mempty a"
  (\a -> mappend mempty a)
  "a"
  (\a -> a)

monoidRightIdentity :: forall a. (Monoid a, Eq a, Arbitrary a, Show a) => Proxy a -> Property
monoidRightIdentity _ = myForAllShrink False (const True)
  (\(a :: a) -> ["a = " ++ show a])
  "mappend a mempty"
  (\a -> mappend a mempty)
  "a"
  (\a -> a)

bitsConjunctionIdempotence :: forall a. (Bits a, Arbitrary a, Show a) => Proxy a -> Property
bitsConjunctionIdempotence _ = myForAllShrink False (const True)
  (\(n :: a) -> ["n = " ++ show n])
  "n .&. n"
  (\n -> n .&. n)
  "n"
  (\n -> n)

bitsDisjunctionIdempotence :: forall a. (Bits a, Arbitrary a, Show a) => Proxy a -> Property
bitsDisjunctionIdempotence _ = myForAllShrink False (const True)
  (\(n :: a) -> ["n = " ++ show n])
  "n .|. n"
  (\n -> n .|. n)
  "n"
  (\n -> n)

bitsDoubleComplement :: forall a. (Bits a, Arbitrary a, Show a) => Proxy a -> Property
bitsDoubleComplement _ = myForAllShrink False (const True)
  (\(n :: a) -> ["n = " ++ show n])
  "complement (complement n)"
  (\n -> complement (complement n))
  "n"
  (\n -> n)

bitsSetBit :: forall a. (FiniteBits a, Arbitrary a, Show a) => Proxy a -> Property
bitsSetBit _ = myForAllShrink True (const True)
  (\(n :: a, BitIndex i :: BitIndex a) -> ["n = " ++ show n, "i = " ++ show i])
  "setBit n i"
  (\(n,BitIndex i) -> setBit n i)
  "n .|. bit i"
  (\(n,BitIndex i) -> n .|. bit i)

bitsClearBit :: forall a. (FiniteBits a, Arbitrary a, Show a) => Proxy a -> Property
bitsClearBit _ = myForAllShrink True (const True)
  (\(n :: a, BitIndex i :: BitIndex a) -> ["n = " ++ show n, "i = " ++ show i])
  "clearBit n i"
  (\(n,BitIndex i) -> clearBit n i)
  "n .&. complement (bit i)"
  (\(n,BitIndex i) -> n .&. complement (bit i))

bitsComplementBit :: forall a. (FiniteBits a, Arbitrary a, Show a) => Proxy a -> Property
bitsComplementBit _ = myForAllShrink True (const True)
  (\(n :: a, BitIndex i :: BitIndex a) -> ["n = " ++ show n, "i = " ++ show i])
  "complementBit n i"
  (\(n,BitIndex i) -> complementBit n i)
  "xor n (bit i)"
  (\(n,BitIndex i) -> xor n (bit i))

bitsClearZero :: forall a. (Bits a, Arbitrary a, Show a) => Proxy a -> Property
bitsClearZero _ = myForAllShrink False (const True)
  (\(n :: a) -> ["n = " ++ show n])
  "complement (complement n)"
  (\n -> complement (complement n))
  "n"
  (\n -> n)

bitsSetZero :: forall a. (Bits a, Arbitrary a, Show a) => Proxy a -> Property
bitsSetZero _ = myForAllShrink True (\i -> i >= 0)
  (\(i :: Int) -> ["i = " ++ show i])
  "setBit zeroBits i"
  (\i -> setBit (zeroBits :: a) i)
  "bit i"
  (\i -> bit i)

bitsTestZero :: forall a. (Bits a, Arbitrary a, Show a) => Proxy a -> Property
bitsTestZero _ = myForAllShrink True (\i -> i >= 0)
  (\(i :: Int) -> ["i = " ++ show i])
  "testBit zeroBits i"
  (\i -> testBit (zeroBits :: a) i)
  "False"
  (\_ -> False)

bitsPopZero :: forall a. (Bits a, Arbitrary a, Show a) => Proxy a -> Property
bitsPopZero _ = myForAllShrink True (const True)
  (\() -> [])
  "popCount zeroBits"
  (\() -> popCount (zeroBits :: a))
  "0"
  (\() -> 0)

integralQuotientRemainder :: forall a. (Integral a, Arbitrary a, Show a) => Proxy a -> Property
integralQuotientRemainder _ = myForAllShrink False (\(_,y) -> y /= 0)
  (\(x :: a, y) -> ["x = " ++ show x, "y = " ++ show y])
  "(quot x y) * y + (rem x y)"
  (\(x,y) -> (quot x y) * y + (rem x y))
  "x"
  (\(x,_) -> x)

integralDivisionModulus :: forall a. (Integral a, Arbitrary a, Show a) => Proxy a -> Property
integralDivisionModulus _ = myForAllShrink False (\(_,y) -> y /= 0)
  (\(x :: a, y) -> ["x = " ++ show x, "y = " ++ show y])
  "(div x y) * y + (mod x y)"
  (\(x,y) -> (div x y) * y + (mod x y))
  "x"
  (\(x,_) -> x)

integralIntegerRoundtrip :: forall a. (Integral a, Arbitrary a, Show a) => Proxy a -> Property
integralIntegerRoundtrip _ = myForAllShrink False (const True)
  (\(x :: a) -> ["x = " ++ show x])
  "fromInteger (toInteger x)"
  (\x -> fromInteger (toInteger x))
  "x"
  (\x -> x)

monoidCommutative :: forall a. (Monoid a, Eq a, Arbitrary a, Show a) => Proxy a -> Property
monoidCommutative _ = myForAllShrink True (const True)
  (\(a :: a,b) -> ["a = " ++ show a, "b = " ++ show b])
  "mappend a b"
  (\(a,b) -> mappend a b)
  "mappend b a"
  (\(a,b) -> mappend b a)

primListByteArray :: forall a. (Prim a, Eq a, Arbitrary a, Show a) => Proxy a -> Property
primListByteArray _ = property $ \(as :: [a]) ->
  as == toList (fromList as :: PrimArray a)

primListAddr :: forall a. (Prim a, Eq a, Arbitrary a, Show a) => Proxy a -> Property
primListAddr _ = property $ \(as :: [a]) -> unsafePerformIO $ do
  let len = L.length as
  ptr@(Ptr addr#) :: Ptr a <- mallocBytes (len * P.sizeOf (undefined :: a))
  let addr = Addr addr#
  let go :: Int -> [a] -> IO ()
      go !ix xs = case xs of
        [] -> return ()
        (x : xsNext) -> do
          writeOffAddr addr ix x
          go (ix + 1) xsNext
  go 0 as
  let rebuild :: Int -> IO [a]
      rebuild !ix = if ix < len
        then (:) <$> readOffAddr addr ix <*> rebuild (ix + 1)
        else return []
  asNew <- rebuild 0
  free ptr
  return (as == asNew)

primSetGetByteArray :: forall a. (Prim a, Eq a, Arbitrary a, Show a) => Proxy a -> Property
primSetGetByteArray _ = property $ \(a :: a) len -> (len > 0) ==> do
  ix <- choose (0,len - 1)
  return $ runST $ do
    arr <- newPrimArray len
    writePrimArray arr ix a
    a' <- readPrimArray arr ix
    return (a == a')

primGetSetByteArray :: forall a. (Prim a, Eq a, Arbitrary a, Show a) => Proxy a -> Property
primGetSetByteArray _ = property $ \(as :: [a]) -> (not (L.null as)) ==> do
  let arr1 = fromList as :: PrimArray a
      len = L.length as
  ix <- choose (0,len - 1)
  arr2 <- return $ runST $ do
    marr <- newPrimArray len
    copyPrimArray marr 0 arr1 0 len
    a <- readPrimArray marr ix
    writePrimArray marr ix a
    unsafeFreezePrimArray marr
  return (arr1 == arr2)

primSetSetByteArray :: forall a. (Prim a, Eq a, Arbitrary a, Show a) => Proxy a -> Property
primSetSetByteArray _ = property $ \(a :: a) (as :: [a]) -> (not (L.null as)) ==> do
  let arr1 = fromList as :: PrimArray a
      len = L.length as
  ix <- choose (0,len - 1)
  (arr2,arr3) <- return $ runST $ do
    marr2 <- newPrimArray len
    copyPrimArray marr2 0 arr1 0 len
    writePrimArray marr2 ix a
    marr3 <- newPrimArray len
    copyMutablePrimArray marr3 0 marr2 0 len
    arr2 <- unsafeFreezePrimArray marr2
    writePrimArray marr3 ix a
    arr3 <- unsafeFreezePrimArray marr3
    return (arr2,arr3)
  return (arr2 == arr3)

primSetGetAddr :: forall a. (Prim a, Eq a, Arbitrary a, Show a) => Proxy a -> Property
primSetGetAddr _ = property $ \(a :: a) len -> (len > 0) ==> do
  ix <- choose (0,len - 1)
  return $ unsafePerformIO $ do
    ptr@(Ptr addr#) :: Ptr a <- mallocBytes (len * P.sizeOf (undefined :: a))
    let addr = Addr addr#
    writeOffAddr addr ix a
    a' <- readOffAddr addr ix
    free ptr
    return (a == a')

primGetSetAddr :: forall a. (Prim a, Eq a, Arbitrary a, Show a) => Proxy a -> Property
primGetSetAddr _ = property $ \(as :: [a]) -> (not (L.null as)) ==> do
  let arr1 = fromList as :: PrimArray a
      len = L.length as
  ix <- choose (0,len - 1)
  arr2 <- return $ unsafePerformIO $ do
    ptr@(Ptr addr#) :: Ptr a <- mallocBytes (len * P.sizeOf (undefined :: a))
    let addr = Addr addr#
    copyPrimArrayToPtr ptr arr1 0 len
    a :: a <- readOffAddr addr ix
    writeOffAddr addr ix a
    marr <- newPrimArray len
    copyPtrToMutablePrimArray marr 0 ptr len
    free ptr
    unsafeFreezePrimArray marr
  return (arr1 == arr2)

storableSetGet :: forall a. (Storable a, Eq a, Arbitrary a, Show a) => Proxy a -> Property
storableSetGet _ = property $ \(a :: a) len -> (len > 0) ==> do
  ix <- choose (0,len - 1)
  return $ unsafePerformIO $ do
    ptr :: Ptr a <- mallocArray len
    pokeElemOff ptr ix a
    a' <- peekElemOff ptr ix
    free ptr
    return (a == a')

storableGetSet :: forall a. (Storable a, Eq a, Arbitrary a, Show a) => Proxy a -> Property
storableGetSet _ = property $ \(as :: [a]) -> (not (L.null as)) ==> do
  let len = L.length as
  ix <- choose (0,len - 1)
  return $ unsafePerformIO $ do
    ptrA <- newArray as
    ptrB <- mallocArray len
    copyArray ptrB ptrA len
    a <- peekElemOff ptrA ix
    pokeElemOff ptrA ix a
    res <- arrayEq ptrA ptrB len
    free ptrA
    free ptrB
    return res

storableList :: forall a. (Storable a, Eq a, Arbitrary a, Show a) => Proxy a -> Property
storableList _ = property $ \(as :: [a]) -> unsafePerformIO $ do
  let len = L.length as
  ptr <- newArray as
  let rebuild :: Int -> IO [a]
      rebuild !ix = if ix < len
        then (:) <$> peekElemOff ptr ix <*> rebuild (ix + 1)
        else return []
  asNew <- rebuild 0
  free ptr
  return (as == asNew)

arrayEq :: forall a. (Storable a, Eq a) => Ptr a -> Ptr a -> Int -> IO Bool
arrayEq ptrA ptrB len = go 0 where
  go !i = if i < len
    then do
      a <- peekElemOff ptrA i
      b <- peekElemOff ptrB i
      if a == b
        then go (i + 1)
        else return False
    else return True

#if MIN_VERSION_QuickCheck(2,10,0)
-- | Tests the following applicative properties:
--
-- [/Identity/]
--   @'fmap' 'id' ≡ 'id'@
-- [/Composition/]
--   @fmap (f . g) ≡ 'fmap' f . 'fmap' g@
-- [/Const/]
--   @(<$) ≡ 'fmap' 'const'@
functorLaws :: (Functor f, Eq1 f, Show1 f, Arbitrary1 f) => Proxy f -> Laws
functorLaws p = Laws "Functor"
  [ ("Identity", functorIdentity p)
  , ("Composition", functorComposition p)
  , ("Const", functorConst p)
  ]

-- | Tests the following applicative properties:
--
-- [/Identity/]
--   @'pure' 'id' '<*>' v ≡ v@
-- [/Composition/]
--   @'pure' (.) '<*>' u '<*>' v '<*>' w ≡ u '<*>' (v '<*>' w)@
-- [/Homomorphism/]
--   @'pure' f '<*>' 'pure' x ≡ 'pure' (f x)@
-- [/Interchange/]
--   @u '<*>' 'pure' y ≡ 'pure' ('$' y) '<*>' u@
-- [/LiftA2 (1)/]
--   @('<*>') ≡ 'liftA2' 'id'@
applicativeLaws :: (Applicative f, Eq1 f, Show1 f, Arbitrary1 f) => Proxy f -> Laws
applicativeLaws p = Laws "Applicative"
  [ ("Identity", applicativeIdentity p)
  , ("Composition", applicativeComposition p)
  , ("Homomorphism", applicativeHomomorphism p)
  , ("Interchange", applicativeInterchange p)
  , ("LiftA2 Part 1", applicativeLiftA2_1 p)
    -- todo: liftA2 part 2, we need an equation of two variables for this
  ]


-- | Tests the following monadic properties:
--
-- [/Left Identity/]
--   @'return' a '>>=' k ≡ k a@
-- [/Right Identity/]
--   @m '>>=' 'return' ≡ m@
-- [/Associativity/]
--   @m '>>=' (\\x -> k x '>>=' h) ≡ (m '>>=' k) '>>=' h@
-- [/Return/]
--   @'pure' ≡ 'return'@
-- [/Ap/]
--   @('<*>') ≡ 'ap'@
monadLaws :: (Monad f, Eq1 f, Show1 f, Arbitrary1 f) => Proxy f -> Laws
monadLaws p = Laws "Monad"
  [ ("Left Identity", monadLeftIdentity p)
  , ("Right Identity", monadRightIdentity p)
  , ("Associativity", monadAssociativity p)
  , ("Return", monadReturn p)
  , ("Ap", monadAp p)
  ]

-- | Tests the following 'Foldable' properties:
--
-- [/fold/]
--   @'fold' ≡ 'foldMap' 'id'@
-- [/foldMap/]
--   @'foldMap' f ≡ 'foldr' ('mappend' . f) 'mempty'@
-- [/foldr/]
--   @'foldr' f z t ≡ 'appEndo' ('foldMap' ('Endo' . f) t ) z@
-- [/foldr'/]
--   @'foldr'' f z0 xs = let f\' k x z = k '$!' f x z in 'foldl' f\' 'id' xs z0@
-- [/foldl/]
--   @'foldl' f z t ≡ 'appEndo' ('getDual' ('foldMap' ('Dual' . 'Endo' . 'flip' f) t)) z@
-- [/foldl'/]
--   @'foldl'' f z0 xs = let f' x k z = k '$!' f z x in 'foldr' f\' 'id' xs z0@
-- [/toList/]
--   @'F.toList' ≡ 'foldr' (:) []@
-- [/null/]
--   @'null' ≡ 'foldr' ('const' ('const' 'False')) 'True'@
-- [/length/]
--   @'length' ≡ getSum . foldMap ('const' ('Sum' 1))@
--
-- Note that this checks to ensure that @foldl\'@ and @foldr\'@
-- are suitably strict.
foldableLaws :: (Foldable f, Eq1 f, Show1 f, Arbitrary1 f) => Proxy f -> Laws
foldableLaws = foldableLawsInternal

foldableLawsInternal :: forall f. (Foldable f, Eq1 f, Show1 f, Arbitrary1 f) => Proxy f -> Laws
foldableLawsInternal p = Laws "Foldable"
  [ (,) "fold" $ property $ \(Apply (a :: f (Sum Integer))) ->
      fold a == foldMap id a
  , (,) "foldMap" $ property $ \(Apply (a :: f Integer)) (e :: Equation) ->
      let f = Sum . runEquation e
       in foldMap f a == foldr (mappend . f) mempty a
  , (,) "foldr" $ property $ \(e :: EquationTwo) (z :: Integer) (Apply (t :: f Integer)) ->
      let f = runEquationTwo e
       in foldr f z t == appEndo (foldMap (Endo . f) t) z
  , (,) "foldr'" (foldableFoldr' p)
  , (,) "foldl" $ property $ \(e :: EquationTwo) (z :: Integer) (Apply (t :: f Integer)) ->
      let f = runEquationTwo e
       in foldl f z t == appEndo (getDual (foldMap (Dual . Endo . flip f) t)) z
  , (,) "foldl'" (foldableFoldl' p)
  , (,) "toList" $ property $ \(Apply (t :: f Integer)) ->
      eq1 (F.toList t) (foldr (:) [] t)
  , (,) "null" $ property $ \(Apply (t :: f Integer)) ->
      null t == foldr (const (const False)) True t
  , (,) "length" $ property $ \(Apply (t :: f Integer)) ->
      length t == getSum (foldMap (const (Sum 1)) t)
  ]

foldableFoldl' :: forall f. (Foldable f, Eq1 f, Show1 f, Arbitrary1 f) => Proxy f -> Property
foldableFoldl' _ = property $ \(_ :: ChooseSecond) (_ :: LastNothing) (Apply (xs :: f (Bottom Integer))) ->
  monadicIO $ do
    let f :: Integer -> Bottom Integer -> Integer
        f a b = case b of
          BottomUndefined -> error "foldableFoldl' example"
          BottomValue v -> if even v
            then a
            else v
        z0 = 0
    r1 <- lift $ do
      let f' x k z = k $! f z x
      e <- try (evaluate (foldr f' id xs z0))
      case e of
        Left (_ :: ErrorCall) -> return Nothing
        Right i -> return (Just i)
    r2 <- lift $ do
      e <- try (evaluate (foldl' f z0 xs))
      case e of
        Left (_ :: ErrorCall) -> return Nothing
        Right i -> return (Just i)
    return (r1 == r2)

foldableFoldr' :: forall f. (Foldable f, Eq1 f, Show1 f, Arbitrary1 f) => Proxy f -> Property
foldableFoldr' _ = property $ \(_ :: ChooseFirst) (_ :: LastNothing) (Apply (xs :: f (Bottom Integer))) ->
  monadicIO $ do
    let f :: Bottom Integer -> Integer -> Integer
        f a b = case a of
          BottomUndefined -> error "foldableFoldl' example"
          BottomValue v -> if even v
            then v
            else b
        z0 = 0
    r1 <- lift $ do
      let f' k x z = k $! f x z
      e <- try (evaluate (foldl f' id xs z0))
      case e of
        Left (_ :: ErrorCall) -> return Nothing
        Right i -> return (Just i)
    r2 <- lift $ do
      e <- try (evaluate (foldr' f z0 xs))
      case e of
        Left (_ :: ErrorCall) -> return Nothing
        Right i -> return (Just i)
    return (r1 == r2)

data ChooseSecond = ChooseSecond
  deriving (Eq)

data ChooseFirst = ChooseFirst
  deriving (Eq)

data LastNothing = LastNothing
  deriving (Eq)

data Bottom a = BottomUndefined | BottomValue a
  deriving (Eq)

instance Show ChooseFirst where
  show ChooseFirst = "\\a b -> if even a then a else b"

instance Show ChooseSecond where
  show ChooseSecond = "\\a b -> if even b then a else b"

instance Show LastNothing where
  show LastNothing = "0"

instance Show a => Show (Bottom a) where
  show x = case x of
    BottomUndefined -> "undefined"
    BottomValue a -> show a

instance Arbitrary ChooseSecond where
  arbitrary = pure ChooseSecond

instance Arbitrary ChooseFirst where
  arbitrary = pure ChooseFirst

instance Arbitrary LastNothing where
  arbitrary = pure LastNothing

instance Arbitrary a => Arbitrary (Bottom a) where
  arbitrary = fmap maybeToBottom arbitrary
  shrink x = map maybeToBottom (shrink (bottomToMaybe x))

bottomToMaybe :: Bottom a -> Maybe a
bottomToMaybe BottomUndefined = Nothing
bottomToMaybe (BottomValue a) = Just a

maybeToBottom :: Maybe a -> Bottom a
maybeToBottom Nothing = BottomUndefined
maybeToBottom (Just a) = BottomValue a

data Apply f a = Apply { getApply :: f a }

instance (Eq1 f, Eq a) => Eq (Apply f a) where
  Apply a == Apply b = eq1 a b

data LinearEquation = LinearEquation
  { _linearEquationLinear :: Integer
  , _linearEquationConstant :: Integer
  } deriving (Eq)

data LinearEquationM m = LinearEquationM (m LinearEquation) (m LinearEquation)

runLinearEquation :: Integer -> LinearEquation -> Integer
runLinearEquation x (LinearEquation a b) = a * x + b

runLinearEquationM :: Functor m => LinearEquationM m -> Integer -> m Integer
runLinearEquationM (LinearEquationM e1 e2) i = if odd i
  then fmap (runLinearEquation i) e1
  else fmap (runLinearEquation i) e2

instance Eq1 m => Eq (LinearEquationM m) where
  LinearEquationM a1 b1 == LinearEquationM a2 b2 = eq1 a1 a2 && eq1 b1 b2

showLinear :: Int -> LinearEquation -> ShowS
showLinear _ (LinearEquation a b) = shows a . showString " * x + " . shows b

showLinearList :: [LinearEquation] -> ShowS
showLinearList xs = appEndo $ mconcat
   $ [Endo (showChar '[')]
  ++ L.intersperse (Endo (showChar ',')) (map (Endo . showLinear 0) xs)
  ++ [Endo (showChar ']')]

instance Show1 m => Show (LinearEquationM m) where
  show (LinearEquationM a b) = (\f -> f "")
    $ showString "\\x -> if odd x then "
    . liftShowsPrec showLinear showLinearList 0 a
    . showString " else "
    . liftShowsPrec showLinear showLinearList 0 b

instance Arbitrary1 m => Arbitrary (LinearEquationM m) where
  arbitrary = liftA2 LinearEquationM arbitrary1 arbitrary1
  shrink (LinearEquationM a b) = concat
    [ map (\x -> LinearEquationM x b) (shrink1 a)
    , map (\x -> LinearEquationM a x) (shrink1 b)
    ]

instance Arbitrary LinearEquation where
  arbitrary = do
    (a,b) <- arbitrary
    return (LinearEquation (abs a) (abs b))
  shrink (LinearEquation a b) =
    let xs = shrink (a,b)
     in map (\(x,y) -> LinearEquation (abs x) (abs y)) xs

-- this is a quadratic equation
data Equation = Equation Integer Integer Integer
  deriving (Eq)

-- This show instance is does not actually provide a
-- way to create an equation. Instead, it makes it look
-- like a lambda.
instance Show Equation where
  show (Equation a b c) = "\\x -> " ++ show a ++ " * x ^ 2 + " ++ show b ++ " * x + " ++ show c

instance Arbitrary Equation where
  arbitrary = do
    (a,b,c) <- arbitrary
    return (Equation (abs a) (abs b) (abs c))
  shrink (Equation a b c) =
    let xs = shrink (a,b,c)
     in map (\(x,y,z) -> Equation (abs x) (abs y) (abs z)) xs

runEquation :: Equation -> Integer -> Integer
runEquation (Equation a b c) x = a * x ^ (2 :: Integer) + b * x + c

-- linear equation of two variables
data EquationTwo = EquationTwo Integer Integer
  deriving (Eq)

-- This show instance is does not actually provide a
-- way to create an EquationTwo. Instead, it makes it look
-- like a lambda that takes two variables.
instance Show EquationTwo where
  show (EquationTwo a b) = "\\x y -> " ++ show a ++ " * x + " ++ show b ++ " * y"

instance Arbitrary EquationTwo where
  arbitrary = do
    (a,b) <- arbitrary
    return (EquationTwo (abs a) (abs b))
  shrink (EquationTwo a b) =
    let xs = shrink (a,b)
     in map (\(x,y) -> EquationTwo (abs x) (abs y)) xs

runEquationTwo :: EquationTwo -> Integer -> Integer -> Integer
runEquationTwo (EquationTwo a b) x y = a * x + b * y

-- This show instance is intentionally a little bit wrong.
-- We don't wrap the result in Apply since the end user
-- should not be made aware of the Apply wrapper anyway.
instance (Show1 f, Show a) => Show (Apply f a) where
  showsPrec p = showsPrec1 p . getApply

instance (Arbitrary1 f, Arbitrary a) => Arbitrary (Apply f a) where
  arbitrary = fmap Apply arbitrary1
  shrink = map Apply . shrink1 . getApply

functorIdentity :: forall f. (Functor f, Eq1 f, Show1 f, Arbitrary1 f) => Proxy f -> Property
functorIdentity _ = property $ \(Apply (a :: f Integer)) -> eq1 (fmap id a) a

func1 :: Integer -> (Integer,Integer)
func1 i = (div (i + 5) 3, i * i - 2 * i + 1)

func2 :: (Integer,Integer) -> (Bool,Either Ordering Integer)
func2 (a,b) = (odd a, if even a then Left (compare a b) else Right (b + 2))

functorComposition :: forall f. (Functor f, Eq1 f, Show1 f, Arbitrary1 f) => Proxy f -> Property
functorComposition _ = property $ \(Apply (a :: f Integer)) ->
  eq1 (fmap func2 (fmap func1 a)) (fmap (func2 . func1) a)

functorConst :: forall f. (Functor f, Eq1 f, Show1 f, Arbitrary1 f) => Proxy f -> Property
functorConst _ = property $ \(Apply (a :: f Integer)) ->
  eq1 (fmap (const 'X') a) ('X' <$ a)

applicativeIdentity :: forall f. (Applicative f, Eq1 f, Show1 f, Arbitrary1 f) => Proxy f -> Property
applicativeIdentity _ = property $ \(Apply (a :: f Integer)) -> eq1 (pure id <*> a) a

applicativeComposition :: forall f. (Applicative f, Eq1 f, Show1 f, Arbitrary1 f) => Proxy f -> Property
applicativeComposition _ = property $ \(Apply (u' :: f Equation)) (Apply (v' :: f Equation)) (Apply (w :: f Integer)) ->
  let u = fmap runEquation u'
      v = fmap runEquation v'
   in eq1 (pure (.) <*> u <*> v <*> w) (u <*> (v <*> w))

applicativeHomomorphism :: forall f. (Applicative f, Eq1 f, Show1 f) => Proxy f -> Property
applicativeHomomorphism _ = property $ \(e :: Equation) (a :: Integer) ->
  let f = runEquation e
   in eq1 (pure f <*> pure a) (pure (f a) :: f Integer)

applicativeInterchange :: forall f. (Applicative f, Eq1 f, Show1 f, Arbitrary1 f) => Proxy f -> Property
applicativeInterchange _ = property $ \(Apply (u' :: f Equation)) (y :: Integer) ->
  let u = fmap runEquation u'
   in eq1 (u <*> pure y) (pure ($ y) <*> u)

applicativeLiftA2_1 :: forall f. (Applicative f, Eq1 f, Show1 f, Arbitrary1 f) => Proxy f -> Property
applicativeLiftA2_1 _ = property $ \(Apply (f' :: f Equation)) (Apply (x :: f Integer)) -> 
  let f = fmap runEquation f'
   in eq1 (liftA2 id f x) (f <*> x)

monadLeftIdentity :: forall f. (Monad f, Eq1 f, Show1 f, Arbitrary1 f) => Proxy f -> Property
monadLeftIdentity _ = property $ \(k' :: LinearEquationM f) (a :: Integer) -> 
  let k = runLinearEquationM k'
   in eq1 (return a >>= k) (k a)

monadRightIdentity :: forall f. (Monad f, Eq1 f, Show1 f, Arbitrary1 f) => Proxy f -> Property
monadRightIdentity _ = property $ \(Apply (m :: f Integer)) -> 
  eq1 (m >>= return) m

monadAssociativity :: forall f. (Monad f, Eq1 f, Show1 f, Arbitrary1 f) => Proxy f -> Property
monadAssociativity _ = property $ \(Apply (m :: f Integer)) (k' :: LinearEquationM f) (h' :: LinearEquationM f) -> 
  let k = runLinearEquationM k'
      h = runLinearEquationM h'
   in eq1 (m >>= (\x -> k x >>= h)) ((m >>= k) >>= h)

monadReturn :: forall f. (Monad f, Eq1 f, Show1 f, Arbitrary1 f) => Proxy f -> Property
monadReturn _ = property $ \(x :: Integer) ->
  eq1 (return x) (pure x :: f Integer)

monadAp :: forall f. (Monad f, Eq1 f, Show1 f, Arbitrary1 f) => Proxy f -> Property
monadAp _ = property $ \(Apply (f' :: f Equation)) (Apply (x :: f Integer)) -> 
  let f = fmap runEquation f'
   in eq1 (ap f x) (f <*> x)

#endif

myForAllShrink :: (Arbitrary a, Show b, Eq b) => Bool -> (a -> Bool) -> (a -> [String]) -> String -> (a -> b) -> String -> (a -> b) -> Property
myForAllShrink displayRhs isValid showInputs name1 calc1 name2 calc2 =
  again $
  MkProperty $
  arbitrary >>= \x ->
    unProperty $
    shrinking shrink x $ \x' ->
      let b1 = calc1 x'
          b2 = calc2 x'
          sb1 = show b1
          sb2 = show b2
          description = "  Description: " ++ name1 ++ " = " ++ name2
          err = description ++ "\n" ++ unlines (map ("  " ++) (showInputs x')) ++ "  " ++ name1 ++ " = " ++ sb1 ++ (if displayRhs then "\n  " ++ name2 ++ " = " ++ sb2 else "")
       in isValid x' ==> counterexample err (b1 == b2)

newtype BitIndex a = BitIndex Int

instance FiniteBits a => Arbitrary (BitIndex a) where
  arbitrary = let n = finiteBitSize (undefined :: a) in if n > 0
    then fmap BitIndex (choose (0,n - 1))
    else return (BitIndex 0)
  shrink (BitIndex x) = if x > 0 then map BitIndex (S.toList (S.fromList [x - 1, div x 2, 0])) else []
<|MERGE_RESOLUTION|>--- conflicted
+++ resolved
@@ -58,49 +58,39 @@
   , Laws(..)
   ) where
 
-<<<<<<< HEAD
-import Test.QuickCheck hiding ((.&.))
-import Test.QuickCheck.Monadic (monadicIO)
-import Test.QuickCheck.Property (Property(..))
-=======
 import Control.Applicative (liftA2)
+import Control.Monad (ap)
+import Control.Exception (ErrorCall,try,evaluate)
 import Control.Monad.ST
+import Control.Monad.Trans.Class (lift)
 import Data.Aeson (FromJSON(..),ToJSON(..))
+import Data.Bits
 import Data.Foldable (foldMap)
->>>>>>> 421cb581
 import Data.Primitive hiding (sizeOf,newArray,copyArray)
 import Data.Primitive.Addr (Addr(..))
 import Data.Primitive.PrimArray
 import Data.Proxy
 import Data.Semigroup (Semigroup)
-import GHC.Exts (IsList(fromList,toList,fromListN),Item)
-import GHC.Ptr (Ptr(..))
 import Foreign.Marshal.Alloc
 import Foreign.Marshal.Array
 import Foreign.Storable
+import GHC.Exts (IsList(fromList,toList,fromListN),Item)
+import GHC.Ptr (Ptr(..))
 import System.IO.Unsafe
-import Test.QuickCheck
+import Test.QuickCheck hiding ((.&.))
 import Test.QuickCheck.Property (Property(..))
+import Test.QuickCheck.Monadic (monadicIO)
 import Text.Read (readMaybe)
-<<<<<<< HEAD
-import Data.Aeson (FromJSON(..),ToJSON(..))
-import Data.Functor.Classes
-import Control.Applicative
-import Data.Foldable (foldlM,fold,foldMap,foldl',foldr')
-import Control.Exception (ErrorCall,evaluate,try)
-import Control.Monad.Trans.Class (lift)
-import Data.Bits
-import qualified Data.Foldable as F
-=======
->>>>>>> 421cb581
 import qualified Data.Aeson as AE
 import qualified Data.Primitive as P
 import qualified Data.Semigroup as SG
 import qualified GHC.OldList as L
 import qualified Data.Set as S
+import qualified Data.Foldable as F
 
 #if MIN_VERSION_QuickCheck(2,10,0)
 import Test.QuickCheck.Arbitrary (Arbitrary1(..))
+import Data.Functor.Classes
 #endif
 
 -- | A set of laws associated with a typeclass.
@@ -478,19 +468,19 @@
   "n"
   (\n -> n)
 
-bitsSetZero :: forall a. (Bits a, Arbitrary a, Show a) => Proxy a -> Property
-bitsSetZero _ = myForAllShrink True (\i -> i >= 0)
-  (\(i :: Int) -> ["i = " ++ show i])
+bitsSetZero :: forall a. (FiniteBits a, Arbitrary a, Show a) => Proxy a -> Property
+bitsSetZero _ = myForAllShrink True (const True)
+  (\(BitIndex i :: BitIndex a) -> ["i = " ++ show i])
   "setBit zeroBits i"
-  (\i -> setBit (zeroBits :: a) i)
+  (\(BitIndex i) -> setBit (zeroBits :: a) i)
   "bit i"
-  (\i -> bit i)
-
-bitsTestZero :: forall a. (Bits a, Arbitrary a, Show a) => Proxy a -> Property
-bitsTestZero _ = myForAllShrink True (\i -> i >= 0)
-  (\(i :: Int) -> ["i = " ++ show i])
+  (\(BitIndex i) -> bit i)
+
+bitsTestZero :: forall a. (FiniteBits a, Arbitrary a, Show a) => Proxy a -> Property
+bitsTestZero _ = myForAllShrink True (const True)
+  (\(BitIndex i :: BitIndex a) -> ["i = " ++ show i])
   "testBit zeroBits i"
-  (\i -> testBit (zeroBits :: a) i)
+  (\(BitIndex i) -> testBit (zeroBits :: a) i)
   "False"
   (\_ -> False)
 
@@ -761,25 +751,25 @@
 
 foldableLawsInternal :: forall f. (Foldable f, Eq1 f, Show1 f, Arbitrary1 f) => Proxy f -> Laws
 foldableLawsInternal p = Laws "Foldable"
-  [ (,) "fold" $ property $ \(Apply (a :: f (Sum Integer))) ->
-      fold a == foldMap id a
+  [ (,) "fold" $ property $ \(Apply (a :: f (SG.Sum Integer))) ->
+      F.fold a == F.foldMap id a
   , (,) "foldMap" $ property $ \(Apply (a :: f Integer)) (e :: Equation) ->
-      let f = Sum . runEquation e
+      let f = SG.Sum . runEquation e
        in foldMap f a == foldr (mappend . f) mempty a
   , (,) "foldr" $ property $ \(e :: EquationTwo) (z :: Integer) (Apply (t :: f Integer)) ->
       let f = runEquationTwo e
-       in foldr f z t == appEndo (foldMap (Endo . f) t) z
+       in foldr f z t == SG.appEndo (foldMap (SG.Endo . f) t) z
   , (,) "foldr'" (foldableFoldr' p)
   , (,) "foldl" $ property $ \(e :: EquationTwo) (z :: Integer) (Apply (t :: f Integer)) ->
       let f = runEquationTwo e
-       in foldl f z t == appEndo (getDual (foldMap (Dual . Endo . flip f) t)) z
+       in foldl f z t == SG.appEndo (SG.getDual (foldMap (SG.Dual . SG.Endo . flip f) t)) z
   , (,) "foldl'" (foldableFoldl' p)
   , (,) "toList" $ property $ \(Apply (t :: f Integer)) ->
       eq1 (F.toList t) (foldr (:) [] t)
   , (,) "null" $ property $ \(Apply (t :: f Integer)) ->
       null t == foldr (const (const False)) True t
   , (,) "length" $ property $ \(Apply (t :: f Integer)) ->
-      length t == getSum (foldMap (const (Sum 1)) t)
+      length t == SG.getSum (foldMap (const (SG.Sum 1)) t)
   ]
 
 foldableFoldl' :: forall f. (Foldable f, Eq1 f, Show1 f, Arbitrary1 f) => Proxy f -> Property
@@ -794,12 +784,12 @@
         z0 = 0
     r1 <- lift $ do
       let f' x k z = k $! f z x
-      e <- try (evaluate (foldr f' id xs z0))
+      e <- try (evaluate (F.foldr f' id xs z0))
       case e of
         Left (_ :: ErrorCall) -> return Nothing
         Right i -> return (Just i)
     r2 <- lift $ do
-      e <- try (evaluate (foldl' f z0 xs))
+      e <- try (evaluate (F.foldl' f z0 xs))
       case e of
         Left (_ :: ErrorCall) -> return Nothing
         Right i -> return (Just i)
@@ -817,12 +807,12 @@
         z0 = 0
     r1 <- lift $ do
       let f' k x z = k $! f x z
-      e <- try (evaluate (foldl f' id xs z0))
+      e <- try (evaluate (F.foldl f' id xs z0))
       case e of
         Left (_ :: ErrorCall) -> return Nothing
         Right i -> return (Just i)
     r2 <- lift $ do
-      e <- try (evaluate (foldr' f z0 xs))
+      e <- try (evaluate (F.foldr' f z0 xs))
       case e of
         Left (_ :: ErrorCall) -> return Nothing
         Right i -> return (Just i)
@@ -902,10 +892,10 @@
 showLinear _ (LinearEquation a b) = shows a . showString " * x + " . shows b
 
 showLinearList :: [LinearEquation] -> ShowS
-showLinearList xs = appEndo $ mconcat
-   $ [Endo (showChar '[')]
-  ++ L.intersperse (Endo (showChar ',')) (map (Endo . showLinear 0) xs)
-  ++ [Endo (showChar ']')]
+showLinearList xs = SG.appEndo $ mconcat
+   $ [SG.Endo (showChar '[')]
+  ++ L.intersperse (SG.Endo (showChar ',')) (map (SG.Endo . showLinear 0) xs)
+  ++ [SG.Endo (showChar ']')]
 
 instance Show1 m => Show (LinearEquationM m) where
   show (LinearEquationM a b) = (\f -> f "")
